--- conflicted
+++ resolved
@@ -42,15 +42,11 @@
         self._collectors = list(collectors)
 
     def build_signal(
-<<<<<<< HEAD
-        self, decision: DecisionRecorded, meta: EventMeta
-=======
         self,
         decision: DecisionRecorded,
         meta: EventMeta,
         *,
         extra_metrics: Iterable[MetricSample] | None = None,
->>>>>>> 28b1328b
     ) -> MonitoringSignal:
         """Create a monitoring signal summarising the decision outcome."""
 
@@ -59,13 +55,6 @@
             count = float(int(raw_count))
         except ValueError:
             count = 0.0
-<<<<<<< HEAD
-        metric = MetricSample(
-            name="decision.insight_count",
-            value=count,
-            labels={"status": decision.status},
-        )
-=======
         metrics: list[MetricSample] = [
             MetricSample(
                 name="decision.insight_count",
@@ -75,16 +64,11 @@
         ]
         if extra_metrics:
             metrics.extend(extra_metrics)
->>>>>>> 28b1328b
         return MonitoringSignal(
             meta=meta,
             signal_type="decision",
             description="Decision evaluation completed",
-<<<<<<< HEAD
-            metrics=[metric],
-=======
             metrics=metrics,
->>>>>>> 28b1328b
             incidents=[],
         )
 
