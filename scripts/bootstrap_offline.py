--- conflicted
+++ resolved
@@ -10,7 +10,6 @@
 
 import warnings
 
-<<<<<<< HEAD
 # Issue deprecation warning on import
 warnings.warn(
     "scripts.bootstrap_offline is deprecated. Use 'chiron.doctor.bootstrap' instead. "
@@ -18,7 +17,6 @@
     DeprecationWarning,
     stacklevel=2,
 )
-=======
 REPO_ROOT = Path(__file__).resolve().parents[1]
 DEFAULT_WHEELHOUSE = REPO_ROOT / "vendor" / "wheelhouse"
 DEFAULT_REQUIREMENTS = DEFAULT_WHEELHOUSE / "requirements.txt"
@@ -26,17 +24,14 @@
 POETRY_VERSION = "2.2.1"
 LFS_POINTER_PREFIX = b"version https://git-lfs.github.com"
 LFS_POINTER_MAX_BYTES = 512
->>>>>>> 0e52b8ca
 
 from chiron.doctor.bootstrap import *  # noqa: F403, F401
 
 if __name__ == "__main__":  # pragma: no cover - CLI entrypoint
     import sys
 
-<<<<<<< HEAD
     from chiron.doctor.bootstrap import main
     sys.exit(main(sys.argv[1:]))
-=======
     parser.add_argument(
         "--wheelhouse",
         type=Path,
@@ -639,5 +634,4 @@
 
 
 if __name__ == "__main__":  # pragma: no cover - CLI entry point
-    sys.exit(main())
->>>>>>> 0e52b8ca
+    sys.exit(main())