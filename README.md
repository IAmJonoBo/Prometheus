# Prometheus

Prometheus is an OSS-first, modular, event-driven strategy OS for
evidence-linked decision automation. It orchestrates the full life cycle from
ingesting raw intelligence to monitoring execution outcomes, preserving
citations and governance signals at each step.

Prometheus auto-benchmarks its environment to pick sensible defaults and
selects laptop, self-hosted, or multi-tenant SaaS profiles automatically.
Optional plugins extend capabilities without leaking stage-specific concerns.

## System flow

The core pipeline passes typed events through six stages:

1. **Ingestion** — Connectors normalise filesystem, web, and synthetic sources,
   persist artefacts, scrub PII, and attach provenance metadata.
2. **Retrieval** — Hybrid lexical/vector search (RapidFuzz, OpenSearch, and
   Qdrant with cross-encoder reranking) returns scored passages with governed
   access controls.
3. **Reasoning** — Orchestrators break work into tool calls, critique loops, and
   evidence-linked narratives.
4. **Decision** — Policy engines classify decision criticality, enforce
   approvals, and write structured ledger entries.
5. **Execution** — Syncs approved plans to delivery tools and maintains
   idempotent change history.
6. **Monitoring** — Tracks KPIs, risks, and incidents to trigger adaptation and
   close the learning loop.

See `docs/architecture.md` for sequence diagrams and data contracts,
`docs/model-strategy.md` for model routing strategy details, and
`docs/tech-stack.md` for the canonical OSS-first toolchain.

## Repository layout

- `ingestion/` — Source adapters, schedulers, and normalisers (filesystem, web,
  synthetic connectors, and document stores).
- `retrieval/` — Index builders, rerankers, and query orchestration (hybrid
  lexical/vector backends).
- `reasoning/` — Agent workflows, critique loops, and evidence synthesis.
- `decision/` — Policy evaluation, ledger records, and approval flows.
- `execution/` — Integrations that dispatch work to downstream systems.
- `monitoring/` — Telemetry collectors, dashboards, and feedback hooks.
- `plugins/` — Optional capabilities packaged for isolated deployment.
- `common/` — Shared contracts, event schemas, and utilities.
- `docs/` — Product brief, capability map, topic guides, and ADRs.
- `tests/` — Unit, integration, and end-to-end suites mirroring the pipeline.

## Runtime profiles & packaging

- **Desktop / laptop:** Single-process deployment with quantised models and
  local storage for organisations getting started.
- **Self-hosted server:** Each stage can scale horizontally behind queues
  with per-tenant encryption and RBAC enforced by event metadata.
- **SaaS multi-tenant:** Canary releases, feature flags, and signed artefacts
  keep hosted deployments within the quality and compliance gates defined in
  the brief.
- **CLI / SDK:** Lightweight clients exercise ingestion, decision, and
  monitoring flows for automated rehearsals.

## Getting started

1. Review `docs/overview.md` for the mission and success criteria.
2. Read the stage README for the area you are modifying (e.g.,
   `retrieval/README.md`).
3. Follow environment setup guidance in `configs/README.md` once services are
   ready to configure.
4. Review `docs/tech-stack.md` to align local tooling with the reference stack
   before introducing new dependencies or providers.

Sample datasets, docker-compose profiles, and automation scripts will land in
future iterations. Track progress in `docs/ROADMAP.md`.

## Bootstrap pipeline

After installing dependencies (`poetry install` or equivalent), run the
bootstrap pipeline:

```bash
poetry run python -m prometheus --query "configured"
```

The command loads `configs/defaults/pipeline.toml`, executes all stages with the
<<<<<<< HEAD
in-memory adapters, and prints the resulting decision, execution notes, and
monitoring signal.
=======
configured connectors, and prints the resulting decision, execution notes, and
monitoring signal. The default profile:

- normalises Markdown samples under `docs/samples`, pulls a reference web page
  with Trafilatura, and persists artefacts in `var/ingestion.db`.
- schedules ingestion connectors asynchronously with bounded concurrency,
  retries, and rate limiting while masking PII using the built-in Presidio
  redactor before storing artefacts (install with `poetry install --extras pii`
  to enable local detection).
- performs hybrid retrieval with RapidFuzz (lexical), OpenSearch (BM25), and a
  Qdrant vector backend backed by Sentence-Transformers embeddings with an
  optional cross-encoder reranker for precision gains.
- attempts to dispatch execution via Temporal and fallbacks to webhook/in-memory
  when the host is unavailable, logging the outcome to the event bus.
- pushes monitoring metrics to a Prometheus Pushgateway if reachable and mirrors
  them through the OpenTelemetry console exporter.
- generates a Temporal worker bootstrap plan (host, namespace, task queue,
  telemetry endpoints) and default Grafana dashboards for ingestion and
  pipeline health that you can import directly into an observability stack.

You can override any stage configuration by copying the default TOML and
switching adapters (for example, keep everything in-memory during local
development by setting `ingestion.persistence.type = "memory"` and
`execution.sync_target = "in-memory"`).
>>>>>>> 28b1328b

## Development practices

- Keep modules self-contained and communicate via published events.
- When adding code, include unit tests inside the relevant stage and update
  cross-stage integration suites as needed.
- Record major design changes as ADRs in `docs/ADRs/` and link them from the
  affected documentation.
- Adhere to linting rules (80-character markdown lines, repository formatting
  configs) by running the local pre-commit hooks before opening a PR.

For contribution details, see `docs/developer-experience.md` and the
`CONTRIBUTING.md` guide in `docs/`.<|MERGE_RESOLUTION|>--- conflicted
+++ resolved
@@ -81,10 +81,6 @@
 ```
 
 The command loads `configs/defaults/pipeline.toml`, executes all stages with the
-<<<<<<< HEAD
-in-memory adapters, and prints the resulting decision, execution notes, and
-monitoring signal.
-=======
 configured connectors, and prints the resulting decision, execution notes, and
 monitoring signal. The default profile:
 
@@ -109,7 +105,6 @@
 switching adapters (for example, keep everything in-memory during local
 development by setting `ingestion.persistence.type = "memory"` and
 `execution.sync_target = "in-memory"`).
->>>>>>> 28b1328b
 
 ## Development practices
 
