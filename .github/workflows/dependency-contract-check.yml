name: Dependency Contract Drift

on:
  pull_request:
    branches:
      - main
  push:
    branches:
      - main
  workflow_dispatch:

permissions:
  contents: read

jobs:
  contract-drift:
    name: Ensure dependency contract outputs are clean
    runs-on: ubuntu-latest
    steps:
      - name: Checkout repository
        uses: actions/checkout@v5
        with:
          fetch-depth: 0
      - name: Set up Python
        uses: actions/setup-python@v6
        with:
          python-version: "3.12"
      - name: Install Poetry toolchain
        run: |
          python -m pip install --upgrade pip
<<<<<<< HEAD
          pip install poetry==1.8.3
=======
          pip install poetry==2.2.1
>>>>>>> 51f70deb
      - name: Install CLI runtime dependencies
        run: |
          pip install packaging typer opentelemetry-api prometheus-client
      - name: Regenerate dependency manifests
        run: poetry run prometheus deps sync --apply --force
      - name: Ensure repository is clean
        run: |-
          if [[ -n "$(git status --porcelain)" ]]; then
            git diff
            echo "::error::Dependency contract drift detected. Run 'prometheus deps sync --apply --force' and commit the results." >&2
            exit 1
          fi<|MERGE_RESOLUTION|>--- conflicted
+++ resolved
@@ -28,11 +28,7 @@
       - name: Install Poetry toolchain
         run: |
           python -m pip install --upgrade pip
-<<<<<<< HEAD
-          pip install poetry==1.8.3
-=======
           pip install poetry==2.2.1
->>>>>>> 51f70deb
       - name: Install CLI runtime dependencies
         run: |
           pip install packaging typer opentelemetry-api prometheus-client
