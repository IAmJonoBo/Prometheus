--- conflicted
+++ resolved
@@ -51,20 +51,10 @@
             echo "HAS_SLACK_WEBHOOK=${{ secrets.DEPENDENCY_GUARD_SLACK_WEBHOOK != '' && 'true' || 'false' }}"
           } >> "$GITHUB_ENV"
 
-<<<<<<< HEAD
-      - name: Setup Python and Poetry
-        uses: ./.github/actions/setup-python-poetry
-        with:
-          python-version: "3.12"
-          poetry-version: "1.8.3"
-          cache-pip: "false"
-          install-poetry-export: "true"
-=======
       - name: Install Poetry toolchain
         run: |
           python -m pip install --upgrade pip
           pip install poetry==2.2.1 poetry-plugin-export
->>>>>>> 51f70deb
 
       - name: Install CLI runtime dependencies (conditional)
         if: env.HAS_TEMPORAL_CREDS == 'true'
