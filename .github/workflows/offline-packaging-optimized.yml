name: Offline Packaging
permissions:
  contents: read
  actions: write
"on":
  schedule:
    - cron: 0 3 * * 1 # Mondays at 03:00 UTC
  workflow_dispatch:
    inputs:
      force_full_rebuild:
        description: Force full rebuild of all platforms
        required: false
        default: false
        type: boolean
      platforms:
        description: "Platforms to build (comma-separated: ubuntu-latest,macos-latest,windows-latest)"
        required: false
        default: ubuntu-latest,macos-latest,windows-latest
        type: string
env:
  POETRY_HOME: ~/.poetry
  # Optimize LFS performance
  GIT_LFS_SKIP_SMUDGE: 1
  GIT_LFS_PROGRESS: 1
  # Parallel downloads for better performance
  PIP_RETRIES: 3
  PIP_TIMEOUT: 300
  PARALLEL_DOWNLOADS: 4
jobs:
  prepare-matrix:
    name: Prepare build matrix
    runs-on: ubuntu-latest
    outputs:
      matrix: ${{ steps.matrix.outputs.matrix }}
      cache-key: ${{ steps.cache-key.outputs.key }}
    steps:
      - name: Parse platform input
        id: matrix
        run: |
          platforms_input="${{ github.event.inputs.platforms }}"
          if [[ -n "${platforms_input}" ]]; then
            platforms="${platforms_input}"
          else
            platforms="ubuntu-latest,macos-latest,windows-latest"
          fi

          # Convert to JSON array
          json_platforms="["
          IFS=',' read -ra PLATFORMS <<<"${platforms}"
          for i in "${!PLATFORMS[@]}"; do
            if [ "${i}" -gt 0 ]; then
              json_platforms+=","
            fi
            json_platforms+="\"${PLATFORMS[$i]}\""
          done
          json_platforms+="]"

          matrix="{\"os\":$json_platforms}"
          echo "matrix=$matrix" >> "$GITHUB_OUTPUT"
          echo "Generated matrix: $matrix"
      - name: Generate cache key
        id: cache-key
        run: |
          # Include date and force rebuild flag in cache key
          date_key=$(date +%Y%m%d)
          force_key="${{ github.event.inputs.force_full_rebuild }}"
          key="v2-${date_key}-${force_key}"
          echo "key=$key" >> "$GITHUB_OUTPUT"
          echo "Cache key: $key"
  build-wheels:
    name: Build project wheels (${{ matrix.os }})
    needs: prepare-matrix
    strategy:
      fail-fast: false
      matrix: ${{ fromJSON(needs.prepare-matrix.outputs.matrix) }}
    runs-on: ${{ matrix.os }}
    steps:
      - name: Configure Git for better LFS performance
        shell: bash
        run: |
          git config --global lfs.batch true
          git config --global lfs.transfertimeout 300
          git config --global lfs.activitytimeout 300
          git config --global lfs.dialtimeout 30
          git config --global lfs.concurrenttransfers 8
      - name: Ensure Git LFS tooling
        shell: bash
        run: |
          set -euo pipefail
          git lfs version
          git lfs install --local >/dev/null 2>&1 || git lfs install >/dev/null 2>&1
      - name: Cache pip dependencies
        uses: actions/cache@v4
        with:
          path: ~/.cache/pip
          key: ${{ runner.os }}-pip-${{ needs.prepare-matrix.outputs.cache-key }}-${{ hashFiles('**/pyproject.toml', '**/poetry.lock') }}
          restore-keys: |
            ${{ runner.os }}-pip-${{ needs.prepare-matrix.outputs.cache-key }}-
            ${{ runner.os }}-pip-
      - name: Reset workspace before checkout
        shell: bash
        run: |
          set -euo pipefail
          python - <<'PY'
          import os
          import shutil
          import stat
          import subprocess
          from pathlib import Path

          root = Path(os.environ["GITHUB_WORKSPACE"])
          skip = {"_temp", ".cache"}
          git_dir = root / ".git"

          def handle_remove_readonly(func, path, exc):
              _, excvalue, _ = exc
              if isinstance(excvalue, PermissionError):
                  os.chmod(path, stat.S_IWRITE)
                  func(path)
              else:
                  raise excvalue

          if git_dir.exists():
              subprocess.run(
                  ["git", "reset", "--hard"],
                  cwd=root,
                  check=False,
                  stdout=subprocess.DEVNULL,
                  stderr=subprocess.DEVNULL,
              )
              subprocess.run(
                  ["git", "clean", "-ffdx"],
                  cwd=root,
                  check=False,
                  stdout=subprocess.DEVNULL,
                  stderr=subprocess.DEVNULL,
              )
          else:
              for child in root.iterdir():
                  if child.name in skip:
                      continue
                  if child.is_dir():
                      shutil.rmtree(child, onerror=handle_remove_readonly)
                  else:
                      try:
                          child.unlink()
                      except FileNotFoundError:
                          continue
              subprocess.run(["git", "init"], cwd=root, check=True)
          PY
      - name: Checkout repository
        uses: actions/checkout@v5
        with:
          clean: true
          fetch-depth: 0
          lfs: false
      - name: Optimized LFS content fetch
        shell: bash
        run: |
          set -euo pipefail

          # First check for missing objects
          if ! git remote get-url origin >/dev/null 2>&1; then
              echo "::warning::Skipping LFS remote verification because no origin remote is configured."
              exit 0
          fi

          # Use optimized LFS fetch with progress monitoring
          export GIT_LFS_PROGRESS=1

          # Fetch LFS objects with better timeout handling
          timeout 1200 git lfs fetch --all --verbose || {
              echo "::warning::LFS fetch timed out, attempting checkout of existing objects"
              git lfs checkout || echo "::warning::Some LFS objects may be missing"
          }

          # Verify and checkout
          git lfs checkout
      - name: Set up Python
        uses: actions/setup-python@v6
        with:
          python-version: "3.12"
          cache: pip
      
      - name: Install cibuildwheel and build tools
        shell: bash
        run: |
          python -m pip install --upgrade pip
          pip install cibuildwheel build
      
      - name: Build platform-specific wheels with cibuildwheel
        shell: bash
        env:
          CIBW_BUILD: "cp311-* cp312-*"
          CIBW_SKIP: "*-musllinux_*"
          CIBW_ARCHS_LINUX: "x86_64 aarch64"
          CIBW_ARCHS_MACOS: "x86_64 arm64"
          CIBW_ARCHS_WINDOWS: "AMD64"
          CIBW_BUILD_VERBOSITY: 1
        run: |
          # Set platform-specific environment variables
          case "${{ runner.os }}" in
            Linux)
              export PLATFORM="linux_x86_64"
              ;;
            macOS)
              if [[ "$(uname -m)" == "arm64" ]]; then
                export PLATFORM="macosx_11_0_arm64"
              else
                export PLATFORM="macosx_10_9_x86_64"
              fi
              ;;
            Windows)
              export PLATFORM="win_amd64"
              ;;
          esac

          echo "Building wheels for platform: $PLATFORM with cibuildwheel"
          
          # Build wheels with cibuildwheel for multiple Python versions
          cibuildwheel --output-dir wheelhouse/platform/$PLATFORM
          
          # Also copy to main wheelhouse for compatibility
          mkdir -p wheelhouse
          cp wheelhouse/platform/$PLATFORM/*.whl wheelhouse/ 2>/dev/null || true

          # Create platform manifest with cibuildwheel metadata
          cat > "wheelhouse/platform/$PLATFORM/manifest.json" <<EOF
          {
              "platform": "$PLATFORM",
              "runner_os": "${{ runner.os }}",
              "runner_arch": "$(uname -m)",
              "timestamp": "$(date -u +"%Y-%m-%dT%H:%M:%SZ")",
              "python_version": "$(python --version)",
              "build_tool": "cibuildwheel",
              "cibw_build": "$CIBW_BUILD",
              "wheels": $(find "wheelhouse/platform/$PLATFORM" -name "*.whl" -exec basename {} \; | jq -R . | jq -s .)
          }
          EOF
          
          echo "Built $(find "wheelhouse/platform/$PLATFORM" -name "*.whl" | wc -l) wheels for $PLATFORM"
      - name: Upload platform wheels
        uses: actions/upload-artifact@v4
        with:
          name: wheels-${{ runner.os }}-${{ runner.arch }}
          path: |
            wheelhouse/platform/**/*.whl
            wheelhouse/platform/**/manifest.json
          retention-days: 7
  dependency-suite:
    name: Dependency audit & multi-platform wheelhouse
    needs: [prepare-matrix, build-wheels]
    runs-on: ubuntu-latest
    env:
      EXTRAS: pii,observability,rag,llm,governance,integrations
      POETRY_NO_INTERACTION: "1"
    steps:
      - name: Configure Git for better LFS performance
        shell: bash
        run: |
          git config --global lfs.batch true
          git config --global lfs.transfertimeout 300
          git config --global lfs.activitytimeout 300
          git config --global lfs.dialtimeout 30
          git config --global lfs.concurrenttransfers 8
      - name: Ensure Git LFS tooling
        shell: bash
        run: |
          set -euo pipefail
          git lfs version
          git lfs install --local >/dev/null 2>&1 || git lfs install >/dev/null 2>&1
      - name: Cache pip dependencies
        uses: actions/cache@v4
        with:
          path: ~/.cache/pip
          key: ubuntu-pip-${{ needs.prepare-matrix.outputs.cache-key }}-${{ hashFiles('**/pyproject.toml', '**/poetry.lock') }}
          restore-keys: |
            ubuntu-pip-${{ needs.prepare-matrix.outputs.cache-key }}-
            ubuntu-pip-
      - name: Cache Poetry dependencies
        uses: actions/cache@v4
        with:
          path: ~/.cache/pypoetry
          key: ubuntu-poetry-${{ needs.prepare-matrix.outputs.cache-key }}-${{ hashFiles('**/poetry.lock') }}
          restore-keys: |
            ubuntu-poetry-${{ needs.prepare-matrix.outputs.cache-key }}-
            ubuntu-poetry-
      - name: Reset workspace before checkout
        shell: bash
        run: |
          set -euo pipefail
          python - <<'PY'
          import os
          import shutil
          import stat
          import subprocess
          from pathlib import Path

          root = Path(os.environ["GITHUB_WORKSPACE"])
          skip = {"_temp", ".cache"}
          git_dir = root / ".git"

          def handle_remove_readonly(func, path, exc):
              _, excvalue, _ = exc
              if isinstance(excvalue, PermissionError):
                  os.chmod(path, stat.S_IWRITE)
                  func(path)
              else:
                  raise excvalue

          if git_dir.exists():
              subprocess.run(
                  ["git", "reset", "--hard"],
                  cwd=root,
                  check=False,
                  stdout=subprocess.DEVNULL,
                  stderr=subprocess.DEVNULL,
              )
              subprocess.run(
                  ["git", "clean", "-ffdx"],
                  cwd=root,
                  check=False,
                  stdout=subprocess.DEVNULL,
                  stderr=subprocess.DEVNULL,
              )
          else:
              for child in root.iterdir():
                  if child.name in skip:
                      continue
                  if child.is_dir():
                      shutil.rmtree(child, onerror=handle_remove_readonly)
                  else:
                      try:
                          child.unlink()
                      except FileNotFoundError:
                          continue
              subprocess.run(["git", "init"], cwd=root, check=True)
          PY
      - name: Checkout repository
        uses: actions/checkout@v5
        with:
          clean: true
          fetch-depth: 0
          lfs: false
      - name: Optimized LFS content fetch
        shell: bash
        run: |
          set -euo pipefail

          if ! git remote get-url origin >/dev/null 2>&1; then
              echo "::warning::Skipping LFS remote verification because no origin remote is configured."
              exit 0
          fi

          export GIT_LFS_PROGRESS=1
          timeout 1200 git lfs fetch --all --verbose || {
              echo "::warning::LFS fetch timed out, attempting checkout of existing objects"
              git lfs checkout || echo "::warning::Some LFS objects may be missing"
          }
          git lfs checkout
      - name: Setup Python and Poetry
        uses: ./.github/actions/setup-python-poetry
        with:
          python-version: "3.12"
<<<<<<< HEAD
          poetry-version: "1.8.3"
          cache-pip: "true"
          install-poetry-export: "true"
=======
          cache: pip
      - name: Install Poetry with caching
        run: |
          python -m pip install --upgrade pip
          pip install poetry==2.2.1 poetry-plugin-export
>>>>>>> 51f70deb
      - name: Validate pyproject metadata
        run: |
          poetry --version
          poetry lock --check
          poetry check
      - name: Install project dependencies with caching
        run: |
          poetry config cache-dir ~/.cache/pypoetry
          if [ -n "${EXTRAS:-}" ]; then
            poetry install --with "${EXTRAS}" --no-root --sync
          else
            poetry install --no-root --sync
          fi
      - name: Generate dependency report
        run: |
          poetry show --outdated --format json > dependency-report.json
      
      - name: Run dependency preflight and guard
        run: |
          # Run preflight to check dependency health
          mkdir -p var/dependency-preflight var/upgrade-guard
          poetry run prometheus deps preflight --json | tee var/dependency-preflight/latest.json
          
          # Run upgrade guard to assess risks
          poetry run prometheus deps guard \
            --preflight var/dependency-preflight/latest.json \
            --output var/upgrade-guard/assessment.json \
            --markdown var/upgrade-guard/summary.md \
            --snapshot-root var/upgrade-guard/runs \
            --snapshot-tag "offline-packaging" \
            --verbose || {
            echo "::warning::Upgrade guard completed with warnings"
          }
      
      - name: Run offline packaging orchestrator
        run: |
          # Use the prometheus offline-package command with full options
          poetry run prometheus offline-package \
            --output-dir vendor/offline \
            --auto-update \
            --auto-update-max minor || {
            echo "::warning::Offline package command had warnings, falling back to script"
            poetry run python scripts/offline_package.py --skip-phase git
          }
      
      - name: Validate offline package with doctor and remediation
        run: |
          # Run the offline doctor validation
          poetry run prometheus offline-doctor \
            --package-dir vendor/offline \
            --format json > var/offline-doctor-results.json || {
            echo "::warning::Offline package validation had warnings"
          }
          
          # Display results in table format for GitHub summary
          poetry run prometheus offline-doctor \
            --package-dir vendor/offline \
            --format table | tee -a "$GITHUB_STEP_SUMMARY"
          
          # Run remediation analysis on any failures
          if [ -f var/offline-doctor-results.json ]; then
            poetry run prometheus remediation wheelhouse \
              --input var/offline-doctor-results.json \
              --output var/remediation-recommendations.json || true
          fi
      - name: Download all platform wheels
        uses: actions/download-artifact@v5
        with:
          pattern: wheels-*
          path: vendor/wheelhouse/platform
          merge-multiple: false
      - name: Organize and verify platform wheels
        shell: bash
        run: |
          set -euo pipefail

          # Reorganize platform wheels for better structure
          find vendor/wheelhouse/platform -name "*.whl" -type f | while read -r wheel; do
              platform_dir=$(dirname "$wheel")
              platform_name=$(basename "$platform_dir")

              # Ensure platform directory exists in main wheelhouse
              mkdir -p "vendor/wheelhouse/platforms/$platform_name"

              # Copy wheel to platform-specific directory
              cp "$wheel" "vendor/wheelhouse/platforms/$platform_name/"

              # Also copy to main wheelhouse for compatibility
              cp "$wheel" "vendor/wheelhouse/"
          done

          # Create comprehensive manifest
          cat > vendor/wheelhouse/multi_platform_manifest.json <<EOF
          {
              "generated_at": "$(date -u +"%Y-%m-%dT%H:%M:%SZ")",
              "platforms": $(find vendor/wheelhouse/platforms -name "manifest.json" -exec cat {} \; | jq -s .),
              "total_wheels": $(find vendor/wheelhouse -name "*.whl" | wc -l),
              "platform_count": $(find vendor/wheelhouse/platforms -maxdepth 1 -type d | wc -l),
              "extras_included": "${EXTRAS}"
          }
          EOF

          if ! find vendor/wheelhouse -type f -name "*.whl" -print -quit >/dev/null 2>&1; then
              echo "::error::No wheels were generated or downloaded."
              exit 1
          fi

          printf 'Multi-platform wheelhouse summary:\n'
          find vendor/wheelhouse/platforms -name "*.whl" | sort | sed 's/^/  - /'
      - name: Create optimized archives
        run: |
          # Create platform-specific archives
          cd vendor
          for platform_dir in wheelhouse/platforms/*/; do
              if [[ -d "$platform_dir" ]]; then
                  platform_name=$(basename "$platform_dir")
                  tar -czf "wheelhouse-${platform_name}.tar.gz" -C wheelhouse/platforms "$platform_name"
                  sha256sum "wheelhouse-${platform_name}.tar.gz" > "wheelhouse-${platform_name}.tar.gz.sha256"
              fi
          done

          # Create comprehensive archive
          tar -czf wheelhouse-all-platforms.tar.gz wheelhouse
          sha256sum wheelhouse-all-platforms.tar.gz > wheelhouse-all-platforms.tar.gz.sha256

          # Create models archive if present
          if [ -d models ]; then
            tar -czf models.tar.gz models
            sha256sum models.tar.gz > models.tar.gz.sha256
          fi

          # Create container images archive if present
          if [ -d images ]; then
            tar -czf images.tar.gz images
            sha256sum images.tar.gz > images.tar.gz.sha256
          fi

          # Create air-gapped deployment bundle
          mkdir -p airgapped-bundle

          # Copy deployment artifacts
          cp wheelhouse-all-platforms.tar.gz* airgapped-bundle/
          if [ -f models.tar.gz ]; then
            cp models.tar.gz* airgapped-bundle/
          fi
          if [ -f images.tar.gz ]; then
            cp images.tar.gz* airgapped-bundle/
          fi

          # Create deployment script for air-gapped environments
          cat > airgapped-bundle/deploy.sh << 'EOF'
          #!/bin/bash
          set -euo pipefail

          echo "🚀 Prometheus Air-Gapped Deployment"
          echo "======================================"

          # Extract wheelhouse
          echo "📦 Extracting Python packages..."
          if [ -f wheelhouse-all-platforms.tar.gz ]; then
            tar -xzf wheelhouse-all-platforms.tar.gz
            echo "✅ Python packages extracted"
          fi

          # Extract models if present
          if [ -f models.tar.gz ]; then
            echo "🧠 Extracting AI models..."
            tar -xzf models.tar.gz
            echo "✅ AI models extracted"
          fi

          # Extract container images if present
          if [ -f images.tar.gz ]; then
            echo "🐳 Extracting container images..."
            tar -xzf images.tar.gz
            echo "✅ Container images extracted"
          fi

          # Verify checksums
          echo "🔍 Verifying package integrity..."
          for checksum_file in *.sha256; do
            if [ -f "$checksum_file" ]; then
              sha256sum -c "$checksum_file" || {
                echo "❌ Checksum verification failed for $checksum_file"
                exit 1
              }
            fi
          done
          echo "✅ All checksums verified"

          # Install packages in offline mode
          echo "⚡ Installing Python packages..."
          python -m pip install --no-index --find-links wheelhouse \
            -r wheelhouse/requirements.txt --force-reinstall || {
            echo "⚠️  Using fallback installation method..."
            python -m pip install --no-index --find-links wheelhouse prometheus-os
          }

          # Run validation
          echo "🔧 Validating installation..."
          python scripts/offline_doctor.py --package-dir . || {
            echo "⚠️  Validation warnings detected, but continuing..."
          }

          echo "🎉 Air-gapped deployment completed successfully!"
          echo "📋 Next steps:"
          echo "   1. Configure your environment variables"
          echo "   2. Run: poetry run prometheus --help"
          echo "   3. Start the pipeline: poetry run prometheus pipeline start"
          EOF

          chmod +x airgapped-bundle/deploy.sh

          # Create comprehensive bundle archive
          tar -czf airgapped-deployment-bundle.tar.gz airgapped-bundle
          sha256sum airgapped-deployment-bundle.tar.gz > airgapped-deployment-bundle.tar.gz.sha256

          echo "📦 Air-gapped deployment bundle created: airgapped-deployment-bundle.tar.gz"
      - name: Generate comprehensive summary
        run: |
          python - <<'PY'
          import json
          import os
          from pathlib import Path

          def safe_file_size(path):
              try:
                  return path.stat().st_size
              except:
                  return 0

          summary = {
              "timestamp": "$(date -u +"%Y-%m-%dT%H:%M:%SZ")",
              "summary": {}
          }

          # Platform wheel summary
          platforms_dir = Path('vendor/wheelhouse/platforms')
          if platforms_dir.exists():
              for platform_path in platforms_dir.iterdir():
                  if platform_path.is_dir():
                      wheel_count = len(list(platform_path.glob('*.whl')))
                      total_size = sum(safe_file_size(f) for f in platform_path.glob('*.whl'))
                      summary["summary"][platform_path.name] = {
                          "wheel_count": wheel_count,
                          "total_size_mb": round(total_size / (1024 * 1024), 2)
                      }

          # Archive summary
          vendor_dir = Path('vendor')
          archives = []
          for archive in vendor_dir.glob('*.tar.gz'):
              archives.append({
                  "name": archive.name,
                  "size_mb": round(safe_file_size(archive) / (1024 * 1024), 2)
              })
          summary["archives"] = archives

          # Dependency report summary
          dep_report_path = Path('dependency-report.json')
          if dep_report_path.exists():
              try:
                  dep_data = json.loads(dep_report_path.read_text())
                  summary["dependency_updates"] = len(dep_data.get('dependencies', []))
              except:
                  summary["dependency_updates"] = "unknown"
          
          # Upgrade guard assessment
          guard_path = Path('var/upgrade-guard/assessment.json')
          if guard_path.exists():
              try:
                  guard_data = json.loads(guard_path.read_text())
                  summary["guard_status"] = guard_data.get("status", "unknown")
                  summary["guard_risks"] = guard_data.get("risk_count", 0)
              except:
                  summary["guard_status"] = "unknown"
          
          # Remediation recommendations
          remediation_path = Path('var/remediation-recommendations.json')
          if remediation_path.exists():
              try:
                  remediation_data = json.loads(remediation_path.read_text())
                  summary["remediation_count"] = len(remediation_data.get("recommendations", []))
              except:
                  summary["remediation_count"] = 0

          # Build comprehensive GitHub summary
          step_summary = Path(os.environ['GITHUB_STEP_SUMMARY'])
          with step_summary.open('a') as f:
              f.write(f"""
## Multi-Platform Wheelhouse Build Summary

### Platform Wheels Generated (via cibuildwheel)
""")
              for platform, info in summary['summary'].items():
                  f.write(f"- **{platform}**: {info['wheel_count']} wheels ({info['total_size_mb']} MB)\n")
              
              f.write(f"""
### Archives Created
""")
              for archive in summary['archives']:
                  f.write(f"- **{archive['name']}**: {archive['size_mb']} MB\n")
              
              f.write(f"""
### Dependency Health
- **Updates Available**: {summary.get('dependency_updates', 'unknown')}
- **Guard Status**: {summary.get('guard_status', 'not run')}
- **Risk Count**: {summary.get('guard_risks', 0)}
- **Remediation Actions**: {summary.get('remediation_count', 0)}

### Integration with Local CLI

To sync these wheels locally and manage dependencies:

```bash
# Download the offline-packaging-suite-optimized artifact

# Sync with local deployment
poetry run prometheus deps sync --apply --force

# View dependency status
poetry run prometheus deps status

# Run upgrade planning
poetry run prometheus deps upgrade --sbom var/dependency-sync/sbom.json

# Validate offline package
poetry run prometheus offline-doctor --package-dir vendor/offline
```

This build supports air-gapped deployment across multiple platforms with optimized LFS storage and cibuildwheel multi-version support.
""")
          PY
      - name: Upload comprehensive artifacts
        if: always()
        uses: actions/upload-artifact@v4
        with:
          name: offline-packaging-suite-optimized
          if-no-files-found: warn
          retention-days: 30
          path: |
            dependency-report.json
            vendor/wheelhouse/**
            vendor/models/manifest.json
            vendor/images/manifest.json
            vendor/packaging-run.json
            vendor/CHECKSUMS.sha256
            vendor/*.tar.gz
            vendor/*.tar.gz.sha256
            vendor/airgapped-deployment-bundle.tar.gz*
            var/dependency-preflight/latest.json
            var/upgrade-guard/assessment.json
            var/upgrade-guard/summary.md
            var/upgrade-guard/runs/**
            var/offline-doctor-results.json
            var/remediation-recommendations.json
      - name: Clean up old artifacts
        if: always() && github.event_name != 'pull_request'
        uses: actions/github-script@v8
        with:
          github-token: ${{ github.token }}
          script: |-
            const artifactNames = ["offline-packaging-suite-optimized", "offline-packaging-suite"];
            const maxArtifacts = 5;

            for (const artifactName of artifactNames) {
              const artifacts = await github.rest.actions.listArtifactsForRepo({
                owner: context.repo.owner,
                repo: context.repo.repo,
                per_page: 100,
              });

              const candidates = artifacts.data.artifacts
                .filter((artifact) => artifact.name === artifactName && !artifact.expired)
                .sort((a, b) => new Date(b.created_at) - new Date(a.created_at));

              const toDelete = candidates.slice(maxArtifacts);

              if (toDelete.length === 0) {
                core.info(`No ${artifactName} artifacts require pruning.`);
                continue;
              }

              for (const artifact of toDelete) {
                core.info(`Deleting outdated artifact ${artifact.id} (${artifact.created_at})`);
                try {
                  await github.rest.actions.deleteArtifact({
                    owner: context.repo.owner,
                    repo: context.repo.repo,
                    artifact_id: artifact.id,
                  });
                } catch (error) {
                  core.warning(`Failed to delete artifact ${artifact.id}: ${error?.message ?? error}`);
                }
              }
            }<|MERGE_RESOLUTION|>--- conflicted
+++ resolved
@@ -362,17 +362,11 @@
         uses: ./.github/actions/setup-python-poetry
         with:
           python-version: "3.12"
-<<<<<<< HEAD
-          poetry-version: "1.8.3"
-          cache-pip: "true"
-          install-poetry-export: "true"
-=======
           cache: pip
       - name: Install Poetry with caching
         run: |
           python -m pip install --upgrade pip
           pip install poetry==2.2.1 poetry-plugin-export
->>>>>>> 51f70deb
       - name: Validate pyproject metadata
         run: |
           poetry --version
